#!/usr/bin/env python3
#
# XGL
#
# Copyright (C) 2014 LunarG, Inc.
#
# Permission is hereby granted, free of charge, to any person obtaining a
# copy of this software and associated documentation files (the "Software"),
# to deal in the Software without restriction, including without limitation
# the rights to use, copy, modify, merge, publish, distribute, sublicense,
# and/or sell copies of the Software, and to permit persons to whom the
# Software is furnished to do so, subject to the following conditions:
#
# The above copyright notice and this permission notice shall be included
# in all copies or substantial portions of the Software.
#
# THE SOFTWARE IS PROVIDED "AS IS", WITHOUT WARRANTY OF ANY KIND, EXPRESS OR
# IMPLIED, INCLUDING BUT NOT LIMITED TO THE WARRANTIES OF MERCHANTABILITY,
# FITNESS FOR A PARTICULAR PURPOSE AND NONINFRINGEMENT.  IN NO EVENT SHALL
# THE AUTHORS OR COPYRIGHT HOLDERS BE LIABLE FOR ANY CLAIM, DAMAGES OR OTHER
# LIABILITY, WHETHER IN AN ACTION OF CONTRACT, TORT OR OTHERWISE, ARISING
# FROM, OUT OF OR IN CONNECTION WITH THE SOFTWARE OR THE USE OR OTHER
# DEALINGS IN THE SOFTWARE.
import argparse
import os
import sys

# code_gen.py overview
# This script generates code based on input headers
# Initially it's intended to support Mantle and XGL headers and
#  generate wrappers functions that can be used to display
#  structs in a human-readable txt format, as well as utility functions
#  to print enum values as strings


def handle_args():
    parser = argparse.ArgumentParser(description='Perform analysis of vogl trace.')
    parser.add_argument('input_file', help='The input header file from which code will be generated.')
    parser.add_argument('--rel_out_dir', required=False, default='glave_gen', help='Path relative to exec path to write output files. Will be created if needed.')
    parser.add_argument('--abs_out_dir', required=False, default=None, help='Absolute path to write output files. Will be created if needed.')
    parser.add_argument('--gen_enum_string_helper', required=False, action='store_true', default=False, help='Enable generation of helper header file to print string versions of enums.')
    parser.add_argument('--gen_struct_wrappers', required=False, action='store_true', default=False, help='Enable generation of struct wrapper classes.')
    parser.add_argument('--gen_cmake', required=False, action='store_true', default=False, help='Enable generation of cmake file for generated code.')
    parser.add_argument('--gen_graphviz', required=False, action='store_true', default=False, help='Enable generation of graphviz dot file.')
    #parser.add_argument('--test', action='store_true', default=False, help='Run simple test.')
    return parser.parse_args()

# TODO : Ideally these data structs would be opaque to user and could be wrapped
#   in their own class(es) to make them friendly for data look-up
# Dicts for Data storage
# enum_val_dict[value_name] = dict keys are the string enum value names for all enums
#    |-------->['type'] = the type of enum class into which the value falls
#    |-------->['val'] = the value assigned to this particular value_name
#    '-------->['unique'] = bool designating if this enum 'val' is unique within this enum 'type'
enum_val_dict = {}
# enum_type_dict['type'] = the type or class of of enum
#  '----->['val_name1', 'val_name2'...] = each type references a list of val_names within this type
enum_type_dict = {}
# struct_dict['struct_basename'] = the base (non-typedef'd) name of the struct
#  |->[<member_num>] = members are stored via their integer placement in the struct
#  |    |->['name'] = string name of this struct member
# ...   |->['full_type'] = complete type qualifier for this member
#       |->['type'] = base type for this member
#       |->['ptr'] = bool indicating if this member is ptr
#       |->['const'] = bool indicating if this member is const
#       |->['struct'] = bool indicating if this member is a struct type
#       |->['array'] = bool indicating if this member is an array
#       |->['dyn_array'] = bool indicating if member is a dynamically sized array
#       '->['array_size'] = For dyn_array, member name used to size array, else int size for static array
struct_dict = {}
# typedef_fwd_dict stores mapping from orig_type_name -> new_type_name
typedef_fwd_dict = {}
# typedef_rev_dict stores mapping from new_type_name -> orig_type_name
typedef_rev_dict = {} # store new_name -> orig_name mapping
# types_dict['id_name'] = identifier name will map to it's type
#              '---->'type' = currently either 'struct' or 'enum'
types_dict = {}   # store orig_name -> type mapping


# Class that parses header file and generates data structures that can
#  Then be used for other tasks
class HeaderFileParser:
    def __init__(self, header_file=None):
        self.header_file = header_file
        # store header data in various formats, see above for more info
        self.enum_val_dict = {}
        self.enum_type_dict = {}
        self.struct_dict = {}
        self.typedef_fwd_dict = {}
        self.typedef_rev_dict = {}
        self.types_dict = {}
        self.last_struct_count_name = ''
        
    def setHeaderFile(self, header_file):
        self.header_file = header_file

    def get_enum_val_dict(self):
        return self.enum_val_dict

    def get_enum_type_dict(self):
        return self.enum_type_dict

    def get_struct_dict(self):
        return self.struct_dict

    def get_typedef_fwd_dict(self):
        return self.typedef_fwd_dict

    def get_typedef_rev_dict(self):
        return self.typedef_rev_dict

    def get_types_dict(self):
        return self.types_dict

    # Parse header file into data structures
    def parse(self):
        # parse through the file, identifying different sections
        parse_enum = False
        parse_struct = False
        member_num = 0
        # TODO : Comment parsing is very fragile but handles 2 known files
        block_comment = False
        prev_count_name = ''
        with open(self.header_file) as f:
            for line in f:
                if block_comment:
                    if '*/' in line:
                        block_comment = False
                    continue
                if '/*' in line:
                    block_comment = True
                elif 0 == len(line.split()):
                    #print("Skipping empty line")
                    continue
                elif line.split()[0].strip().startswith("//"):
                    #print("Skipping commented line %s" % line)
                    continue
                elif 'typedef enum' in line:
                    (ty_txt, en_txt, base_type) = line.strip().split(None, 2)
                    #print("Found ENUM type %s" % base_type)
                    parse_enum = True
                    default_enum_val = 0
                    self.types_dict[base_type] = 'enum'
                elif 'typedef struct' in line:
                    (ty_txt, st_txt, base_type) = line.strip().split(None, 2)
                    #print("Found STRUCT type: %s" % base_type)
                    parse_struct = True
                    self.types_dict[base_type] = 'struct'
                elif 'typedef union' in line:
                    (ty_txt, st_txt, base_type) = line.strip().split(None, 2)
                    #print("Found UNION type: %s" % base_type)
                    parse_struct = True
                    self.types_dict[base_type] = 'struct'
                elif '}' in line and (parse_enum or parse_struct):
                    if len(line.split()) > 1: # deals with embedded union in one struct
                        parse_enum = False
                        parse_struct = False
                        self.last_struct_count_name = ''
                        member_num = 0
                        (cur_char, targ_type) = line.strip().split(None, 1)
                        self.typedef_fwd_dict[base_type] = targ_type.strip(';')
                        self.typedef_rev_dict[targ_type.strip(';')] = base_type
                elif parse_enum:
                    #if 'XGL_MAX_ENUM' not in line and '{' not in line:
                    if True not in [ens in line for ens in ['{', 'XGL_MAX_ENUM', '_RANGE']]:
                        self._add_enum(line, base_type, default_enum_val)
                        default_enum_val += 1
                elif parse_struct:
                    if ';' in line:
                        self._add_struct(line, base_type, member_num)
                        member_num = member_num + 1
    
    # populate enum dicts based on enum lines
    def _add_enum(self, line_txt, enum_type, def_enum_val):
        #print("Parsing enum line %s" % line_txt)
        if '=' in line_txt:
            (enum_name, eq_char, enum_val) = line_txt.split(None, 2)
        else:
            enum_name = line_txt.split(',')[0]
            enum_val = str(def_enum_val)
        self.enum_val_dict[enum_name] = {}
        self.enum_val_dict[enum_name]['type'] = enum_type
        # strip comma and comment, then extra split in case of no comma w/ comments
        enum_val = enum_val.strip().split(',', 1)[0]
        self.enum_val_dict[enum_name]['val'] = enum_val.split()[0]
        # account for negative values surrounded by parens
        self.enum_val_dict[enum_name]['val'] = self.enum_val_dict[enum_name]['val'].strip(')').replace('-(', '-')
        # Try to cast to int to determine if enum value is unique
        try:
            #print("ENUM val:", self.enum_val_dict[enum_name]['val'])
            int(self.enum_val_dict[enum_name]['val'], 0)
            self.enum_val_dict[enum_name]['unique'] = True
            #print("ENUM has num value")
        except ValueError:
            self.enum_val_dict[enum_name]['unique'] = False
            #print("ENUM is not a number value")
        # Update enum_type_dict as well
        if not enum_type in self.enum_type_dict:
            self.enum_type_dict[enum_type] = []
        self.enum_type_dict[enum_type].append(enum_name)

    # Return True of struct member is a dynamic array
    # RULES : This is a bit quirky based on the API
    # NOTE : Changes in API spec may cause these rules to change
    #  1. There must be a previous uint var w/ 'count' in the name in the struct
    #  2. Dynam array must have 'const' and '*' qualifiers
    #  3a. Name of dynam array must end in 's' char OR
    #  3b. Name of count var minus 'count' must be contained in name of dynamic array
    def _is_dynamic_array(self, full_type, name):
        if '' != self.last_struct_count_name:
            if 'const' in full_type and '*' in full_type:
                if name.endswith('s') or self.last_struct_count_name.lower().replace('count', '') in name.lower():
                    return True
        return False

    # populate struct dicts based on struct lines
    # TODO : Handle ":" bitfield, "**" ptr->ptr and "const type*const*"
    def _add_struct(self, line_txt, struct_type, num):
        #print("Parsing struct line %s" % line_txt)
        if not struct_type in self.struct_dict:
            self.struct_dict[struct_type] = {}
        members = line_txt.strip().split(';', 1)[0] # first strip semicolon & comments
        # TODO : Handle bitfields more correctly
        members = members.strip().split(':', 1)[0] # strip bitfield element
        (member_type, member_name) = members.rsplit(None, 1)
        # Store counts to help recognize and size dynamic arrays
        if 'count' in member_name.lower() and 'uint' in member_type:
            self.last_struct_count_name = member_name
        self.struct_dict[struct_type][num] = {}
        self.struct_dict[struct_type][num]['full_type'] = member_type
        self.struct_dict[struct_type][num]['dyn_array'] = False
        if '*' in member_type:
            self.struct_dict[struct_type][num]['ptr'] = True
            # TODO : Need more general purpose way here to reduce down to basic type
            member_type = member_type.replace(' const*', '')
            member_type = member_type.strip('*')
        else:
            self.struct_dict[struct_type][num]['ptr'] = False
        if 'const' in member_type:
            self.struct_dict[struct_type][num]['const'] = True
            member_type = member_type.strip('const').strip()
        else:
            self.struct_dict[struct_type][num]['const'] = False
        # TODO : There is a bug here where it seems that at the time we do this check,
        #    the data is not in the types or typedef_rev_dict, so we never pass this if check
        if is_type(member_type, 'struct'):
            self.struct_dict[struct_type][num]['struct'] = True
        else:
            self.struct_dict[struct_type][num]['struct'] = False
        self.struct_dict[struct_type][num]['type'] = member_type
        if '[' in member_name:
            (member_name, array_size) = member_name.split('[', 1)
            self.struct_dict[struct_type][num]['array'] = True
            self.struct_dict[struct_type][num]['array_size'] = array_size.strip(']')
        elif self._is_dynamic_array(self.struct_dict[struct_type][num]['full_type'], member_name):
            #print("Found dynamic array %s of size %s" % (member_name, self.last_struct_count_name))
            self.struct_dict[struct_type][num]['array'] = True
            self.struct_dict[struct_type][num]['dyn_array'] = True
            self.struct_dict[struct_type][num]['array_size'] = self.last_struct_count_name
        elif not 'array' in self.struct_dict[struct_type][num]:
            self.struct_dict[struct_type][num]['array'] = False
            self.struct_dict[struct_type][num]['array_size'] = 0
        self.struct_dict[struct_type][num]['name'] = member_name

# check if given identifier is of specified type_to_check
def is_type(identifier, type_to_check):
    if identifier in types_dict and type_to_check == types_dict[identifier]:
        return True
    if identifier in typedef_rev_dict:
        new_id = typedef_rev_dict[identifier]
        if new_id in types_dict and type_to_check == types_dict[new_id]:
            return True
    return False

# This is a validation function to verify that we can reproduce the original structs
def recreate_structs():
    for struct_name in struct_dict:
        sys.stdout.write("typedef struct %s\n{\n" % struct_name)
        for mem_num in sorted(struct_dict[struct_name]):
            sys.stdout.write("    ")
            if struct_dict[struct_name][mem_num]['const']:
                sys.stdout.write("const ")
            #if struct_dict[struct_name][mem_num]['struct']:
            #    sys.stdout.write("struct ")
            sys.stdout.write (struct_dict[struct_name][mem_num]['type'])
            if struct_dict[struct_name][mem_num]['ptr']:
                sys.stdout.write("*")
            sys.stdout.write(" ")
            sys.stdout.write(struct_dict[struct_name][mem_num]['name'])
            if struct_dict[struct_name][mem_num]['array']:
                sys.stdout.write("[")
                sys.stdout.write(struct_dict[struct_name][mem_num]['array_size'])
                sys.stdout.write("]")
            sys.stdout.write(";\n")
        sys.stdout.write("} ")
        sys.stdout.write(typedef_fwd_dict[struct_name])
        sys.stdout.write(";\n\n")

# class for writing common file elements
# Here's how this class lays out a file:
#  COPYRIGHT
#  HEADER
#  BODY
#  FOOTER
#
# For each of these sections, there's a "set*" function
# The class as a whole has a generate function which will write each section in order
class CommonFileGen:
    def __init__(self, filename=None, copyright_txt="", header_txt="", body_txt="", footer_txt=""):
        self.filename = filename
        self.contents = {'copyright': copyright_txt, 'header': header_txt, 'body': body_txt, 'footer': footer_txt}
        # TODO : Set a default copyright & footer at least
    
    def setFilename(self, filename):
        self.filename = filename
        
    def setCopyright(self, c):
        self.contents['copyright'] = c
        
    def setHeader(self, h):
        self.contents['header'] = h
        
    def setBody(self, b):
        self.contents['body'] = b
        
    def setFooter(self, f):
        self.contents['footer'] = f
        
    def generate(self):
        #print("Generate to file %s" % self.filename)
        with open(self.filename, "w") as f:
            f.write(self.contents['copyright'])
            f.write(self.contents['header'])
            f.write(self.contents['body'])
            f.write(self.contents['footer'])

# class for writing a wrapper class for structures
# The wrapper class wraps the structs and includes utility functions for
#  setting/getting member values and displaying the struct data in various formats
class StructWrapperGen:
    def __init__(self, in_struct_dict, prefix, out_dir):
        self.struct_dict = in_struct_dict
        self.include_headers = []
        self.api = prefix
        self.header_filename = os.path.join(out_dir, self.api+"_struct_wrappers.h")
        self.class_filename = os.path.join(out_dir, self.api+"_struct_wrappers.cpp")
        self.string_helper_filename = os.path.join(out_dir, self.api+"_struct_string_helper.h")
        self.string_helper_no_addr_filename = os.path.join(out_dir, self.api+"_struct_string_helper_no_addr.h")
        self.string_helper_cpp_filename = os.path.join(out_dir, self.api+"_struct_string_helper_cpp.h")
        self.string_helper_no_addr_cpp_filename = os.path.join(out_dir, self.api+"_struct_string_helper_no_addr_cpp.h")
        self.validate_helper_filename = os.path.join(out_dir, self.api+"_struct_validate_helper.h")
        self.no_addr = False
        self.hfg = CommonFileGen(self.header_filename)
        self.cfg = CommonFileGen(self.class_filename)
        self.shg = CommonFileGen(self.string_helper_filename)
        self.shcppg = CommonFileGen(self.string_helper_cpp_filename)
        self.vhg = CommonFileGen(self.validate_helper_filename)
        self.size_helper_filename = os.path.join(out_dir, self.api+"_struct_size_helper.h")
        self.size_helper_c_filename = os.path.join(out_dir, self.api+"_struct_size_helper.c")
        self.size_helper_gen = CommonFileGen(self.size_helper_filename)
        self.size_helper_c_gen = CommonFileGen(self.size_helper_c_filename)
        #print(self.header_filename)
        self.header_txt = ""
        self.definition_txt = ""
        
    def set_include_headers(self, include_headers):
        self.include_headers = include_headers

    def set_no_addr(self, no_addr):
        self.no_addr = no_addr
        if self.no_addr:
            self.shg = CommonFileGen(self.string_helper_no_addr_filename)
            self.shcppg = CommonFileGen(self.string_helper_no_addr_cpp_filename)
        else:
            self.shg = CommonFileGen(self.string_helper_filename)
            self.shcppg = CommonFileGen(self.string_helper_cpp_filename)

    # Return class name for given struct name
    def get_class_name(self, struct_name):
        class_name = struct_name.strip('_').lower() + "_struct_wrapper"
        return class_name
        
    def get_file_list(self):
        return [os.path.basename(self.header_filename), os.path.basename(self.class_filename), os.path.basename(self.string_helper_filename)]

    # Generate class header file        
    def generateHeader(self):
        self.hfg.setCopyright(self._generateCopyright())
        self.hfg.setHeader(self._generateHeader())
        self.hfg.setBody(self._generateClassDeclaration())
        self.hfg.setFooter(self._generateFooter())
        self.hfg.generate()
    
    # Generate class definition
    def generateBody(self):
        self.cfg.setCopyright(self._generateCopyright())
        self.cfg.setHeader(self._generateCppHeader())
        self.cfg.setBody(self._generateClassDefinition())
        self.cfg.setFooter(self._generateFooter())
        self.cfg.generate()

    # Generate c-style .h file that contains functions for printing structs
    def generateStringHelper(self):
        print("Generating struct string helper")
        self.shg.setCopyright(self._generateCopyright())
        self.shg.setHeader(self._generateStringHelperHeader())
        self.shg.setBody(self._generateStringHelperFunctions())
        self.shg.generate()

    # Generate cpp-style .h file that contains functions for printing structs
    def generateStringHelperCpp(self):
        print("Generating struct string helper cpp")
        self.shcppg.setCopyright(self._generateCopyright())
        self.shcppg.setHeader(self._generateStringHelperHeaderCpp())
        self.shcppg.setBody(self._generateStringHelperFunctionsCpp())
        self.shcppg.generate()

    # Generate c-style .h file that contains functions for printing structs
    def generateValidateHelper(self):
        print("Generating struct validate helper")
        self.vhg.setCopyright(self._generateCopyright())
        self.vhg.setHeader(self._generateValidateHelperHeader())
        self.vhg.setBody(self._generateValidateHelperFunctions())
        self.vhg.generate()

    def generateSizeHelper(self):
        print("Generating struct size helper")
        self.size_helper_gen.setCopyright(self._generateCopyright())
        self.size_helper_gen.setHeader(self._generateSizeHelperHeader())
        self.size_helper_gen.setBody(self._generateSizeHelperFunctions())
        self.size_helper_gen.generate()

    def generateSizeHelperC(self):
        print("Generating struct size helper c")
        self.size_helper_c_gen.setCopyright(self._generateCopyright())
        self.size_helper_c_gen.setHeader(self._generateSizeHelperHeaderC())
        self.size_helper_c_gen.setBody(self._generateSizeHelperFunctionsC())
        self.size_helper_c_gen.generate()

    def _generateCopyright(self):
        copyright = []
        copyright.append('/* THIS FILE IS GENERATED.  DO NOT EDIT. */');
        copyright.append('');
        copyright.append('/*');
        copyright.append(' * XGL');
        copyright.append(' *');
        copyright.append(' * Copyright (C) 2014 LunarG, Inc.');
        copyright.append(' *');
        copyright.append(' * Permission is hereby granted, free of charge, to any person obtaining a');
        copyright.append(' * copy of this software and associated documentation files (the "Software"),');
        copyright.append(' * to deal in the Software without restriction, including without limitation');
        copyright.append(' * the rights to use, copy, modify, merge, publish, distribute, sublicense,');
        copyright.append(' * and/or sell copies of the Software, and to permit persons to whom the');
        copyright.append(' * Software is furnished to do so, subject to the following conditions:');
        copyright.append(' *');
        copyright.append(' * The above copyright notice and this permission notice shall be included');
        copyright.append(' * in all copies or substantial portions of the Software.');
        copyright.append(' *');
        copyright.append(' * THE SOFTWARE IS PROVIDED "AS IS", WITHOUT WARRANTY OF ANY KIND, EXPRESS OR');
        copyright.append(' * IMPLIED, INCLUDING BUT NOT LIMITED TO THE WARRANTIES OF MERCHANTABILITY,');
        copyright.append(' * FITNESS FOR A PARTICULAR PURPOSE AND NONINFRINGEMENT.  IN NO EVENT SHALL');
        copyright.append(' * THE AUTHORS OR COPYRIGHT HOLDERS BE LIABLE FOR ANY CLAIM, DAMAGES OR OTHER');
        copyright.append(' * LIABILITY, WHETHER IN AN ACTION OF CONTRACT, TORT OR OTHERWISE, ARISING');
        copyright.append(' * FROM, OUT OF OR IN CONNECTION WITH THE SOFTWARE OR THE USE OR OTHER');
        copyright.append(' * DEALINGS IN THE SOFTWARE.');
        copyright.append(' */');
        copyright.append('');
        return "\n".join(copyright)

    def _generateCppHeader(self):
        header = []
        header.append("//#includes, #defines, globals and such...\n")
        header.append("#include <stdio.h>\n#include <%s>\n#include <%s_enum_string_helper.h>\n" % (os.path.basename(self.header_filename), self.api))
        return "".join(header)
        
    def _generateClassDefinition(self):
        class_def = []
        if 'xgl' == self.api: # Mantle doesn't have pNext to worry about
            class_def.append(self._generateDynamicPrintFunctions())
        for s in sorted(self.struct_dict):
            class_def.append("\n// %s class definition" % self.get_class_name(s))
            class_def.append(self._generateConstructorDefinitions(s))
            class_def.append(self._generateDestructorDefinitions(s))
            class_def.append(self._generateDisplayDefinitions(s))
        return "\n".join(class_def)
        
    def _generateConstructorDefinitions(self, s):
        con_defs = []
        con_defs.append("%s::%s() : m_struct(), m_indent(0), m_dummy_prefix('\\0'), m_origStructAddr(NULL) {}" % (self.get_class_name(s), self.get_class_name(s)))
        # TODO : This is a shallow copy of ptrs
        con_defs.append("%s::%s(%s* pInStruct) : m_indent(0), m_dummy_prefix('\\0')\n{\n    m_struct = *pInStruct;\n    m_origStructAddr = pInStruct;\n}" % (self.get_class_name(s), self.get_class_name(s), typedef_fwd_dict[s]))
        con_defs.append("%s::%s(const %s* pInStruct) : m_indent(0), m_dummy_prefix('\\0')\n{\n    m_struct = *pInStruct;\n    m_origStructAddr = pInStruct;\n}" % (self.get_class_name(s), self.get_class_name(s), typedef_fwd_dict[s]))
        return "\n".join(con_defs)
        
    def _generateDestructorDefinitions(self, s):
        return "%s::~%s() {}" % (self.get_class_name(s), self.get_class_name(s))
        
    def _generateDynamicPrintFunctions(self):
        dp_funcs = []
        dp_funcs.append("\nvoid dynamic_display_full_txt(const void* pStruct, uint32_t indent)\n{\n    // Cast to APP_INFO ptr initially just to pull sType off struct")
        dp_funcs.append("    XGL_STRUCTURE_TYPE sType = ((XGL_APPLICATION_INFO*)pStruct)->sType;\n")
        dp_funcs.append("    switch (sType)\n    {")
        for e in enum_type_dict:
            class_num = 0
            if "_STRUCTURE_TYPE" in e:
                for v in sorted(enum_type_dict[e]):
                    struct_name = v.replace("_STRUCTURE_TYPE", "")
                    class_name = self.get_class_name(struct_name)
                    instance_name = "swc%i" % class_num
                    dp_funcs.append("        case %s:\n        {" % (v))
                    dp_funcs.append("            %s %s((%s*)pStruct);" % (class_name, instance_name, struct_name))
                    dp_funcs.append("            %s.set_indent(indent);" % (instance_name))
                    dp_funcs.append("            %s.display_full_txt();" % (instance_name))
                    dp_funcs.append("        }")
                    dp_funcs.append("        break;")
                    class_num += 1
                dp_funcs.append("    }")
        dp_funcs.append("}\n")
        return "\n".join(dp_funcs)

    def _get_func_name(self, struct, mid_str):
        return "%s_%s_%s" % (self.api, mid_str, struct.lower().strip("_"))

    def _get_sh_func_name(self, struct):
        return self._get_func_name(struct, 'print')

    def _get_vh_func_name(self, struct):
        return self._get_func_name(struct, 'validate')

    def _get_size_helper_func_name(self, struct):
        return self._get_func_name(struct, 'size')

    # Return elements to create formatted string for given struct member
    def _get_struct_print_formatted(self, struct_member, pre_var_name="prefix", postfix = "\\n", struct_var_name="pStruct", struct_ptr=True, print_array=False):
        struct_op = "->"
        if not struct_ptr:
            struct_op = "."
        member_name = struct_member['name']
        print_type = "p"
        cast_type = ""
        member_post = ""
        array_index = ""
        member_print_post = ""
        print_delimiter = "%"
        if struct_member['array'] and 'char' in struct_member['type'].lower(): # just print char array as string
            if member_name.startswith('pp'): # TODO : Only printing first element of dynam array of char* for now
                member_post = "[0]"
            print_type = "s"
            print_array = False
        elif struct_member['array'] and not print_array:
            # Just print base address of array when not full print_array
            cast_type = "(void*)"
        elif is_type(struct_member['type'], 'enum'):
            cast_type = "string_%s" % struct_member['type']
            if struct_member['ptr']:
                struct_var_name = "*" + struct_var_name
            print_type = "s"
        elif is_type(struct_member['type'], 'struct'): # print struct address for now
            cast_type = "(void*)"
            if not struct_member['ptr']:
                cast_type = "(void*)&"
        elif 'bool' in struct_member['type']:
            print_type = "s"
            member_post = ' ? "TRUE" : "FALSE"'
        elif 'float' in struct_member['type']:
            print_type = "f"
        elif 'uint64' in struct_member['type']:
            print_type = "lu"
        elif 'uint8' in struct_member['type']:
            print_type = "hu"
        elif '_size' in struct_member['type']:
            print_type = '" PRINTF_SIZE_T_SPECIFIER "'
            print_delimiter = ""
        elif True in [ui_str.lower() in struct_member['type'].lower() for ui_str in ['uint', '_FLAGS', '_SAMPLE_MASK']]:
            print_type = "u"
        elif 'int' in struct_member['type']:
            print_type = "i"
        elif struct_member['ptr']:
            pass
        else:
            #print("Unhandled struct type: %s" % struct_member['type'])
            cast_type = "(void*)"
        if print_array and struct_member['array']:
            member_print_post = "[%u]"
            array_index = " i,"
            member_post = "[i]"
        print_out = "%%s%s%s = %s%s%s" % (member_name, member_print_post, print_delimiter, print_type, postfix) # section of print that goes inside of quotes
        print_arg = ", %s,%s %s(%s%s%s)%s" % (pre_var_name, array_index, cast_type, struct_var_name, struct_op, member_name, member_post) # section of print passed to portion in quotes
        if self.no_addr and "p" == print_type:
            print_out = "%%s%s%s = addr\\n" % (member_name, member_print_post) # section of print that goes inside of quotes
            print_arg = ", %s" % (pre_var_name)
        return (print_out, print_arg)

    def _generateStringHelperFunctions(self):
        sh_funcs = []
        # We do two passes, first pass just generates prototypes for all the functsions
        for s in sorted(self.struct_dict):
            sh_funcs.append('char* %s(const %s* pStruct, const char* prefix);' % (self._get_sh_func_name(s), typedef_fwd_dict[s]))
        sh_funcs.append('')
        sh_funcs.append('#if defined(_WIN32)')
        sh_funcs.append('// Microsoft did not implement C99 in Visual Studio; but started adding it with')
        sh_funcs.append('// VS2013.  However, VS2013 still did not have snprintf().  The following is a')
        sh_funcs.append('// work-around.')
        sh_funcs.append('#define snprintf _snprintf')
        sh_funcs.append('#endif // _WIN32\n')
        for s in sorted(self.struct_dict):
            p_out = ""
            p_args = ""
            stp_list = [] # stp == "struct to print" a list of structs for this API call that should be printed as structs
            # This pre-pass flags embedded structs and pNext
            for m in sorted(self.struct_dict[s]):
                if 'pNext' == self.struct_dict[s][m]['name'] or is_type(self.struct_dict[s][m]['type'], 'struct'):
                    stp_list.append(self.struct_dict[s][m])
            sh_funcs.append('char* %s(const %s* pStruct, const char* prefix)\n{\n    char* str;' % (self._get_sh_func_name(s), typedef_fwd_dict[s]))
            sh_funcs.append("    size_t len;")
            num_stps = len(stp_list);
            total_strlen_str = ''
            if 0 != num_stps:
                sh_funcs.append("    char* tmpStr;")
                sh_funcs.append('    char* extra_indent = (char*)malloc(strlen(prefix) + 3);')
                sh_funcs.append('    strcpy(extra_indent, "  ");')
                sh_funcs.append('    strncat(extra_indent, prefix, strlen(prefix));')
                sh_funcs.append('    char* stp_strs[%i];' % num_stps)
                for index in range(num_stps):
                    # If it's an array, print all of the elements
                    # If it's a ptr, print thing it's pointing to
                    # Non-ptr struct case. Print the struct using its address
                    struct_deref = '&'
                    if 1 < stp_list[index]['full_type'].count('*'):
                        struct_deref = ''
                    if (stp_list[index]['ptr']):
                        sh_funcs.append('    if (pStruct->%s) {' % stp_list[index]['name'])
                        if 'pNext' == stp_list[index]['name']:
                            sh_funcs.append('        tmpStr = dynamic_display((void*)pStruct->pNext, prefix);')
                            sh_funcs.append('        len = 256+strlen(tmpStr);')
                            sh_funcs.append('        stp_strs[%i] = (char*)malloc(len);' % index)
                            if self.no_addr:
                                sh_funcs.append('        snprintf(stp_strs[%i], len, " %%spNext (addr)\\n%%s", prefix, tmpStr);' % index)
                            else:
                                sh_funcs.append('        snprintf(stp_strs[%i], len, " %%spNext (%%p)\\n%%s", prefix, (void*)pStruct->pNext, tmpStr);' % index)
                            sh_funcs.append('        free(tmpStr);')
                        else:
                            if stp_list[index]['name'] in ['pImageViews', 'pBufferViews']:
                                # TODO : This is a quick hack to handle these arrays of ptrs
                                sh_funcs.append('        tmpStr = %s(pStruct->%s[0], extra_indent);' % (self._get_sh_func_name(stp_list[index]['type']), stp_list[index]['name']))
                            else:
                                sh_funcs.append('        tmpStr = %s(pStruct->%s, extra_indent);' % (self._get_sh_func_name(stp_list[index]['type']), stp_list[index]['name']))
                            sh_funcs.append('        len = 256+strlen(tmpStr)+strlen(prefix);')
                            sh_funcs.append('        stp_strs[%i] = (char*)malloc(len);' % (index))
                            if self.no_addr:
                                sh_funcs.append('        snprintf(stp_strs[%i], len, " %%s%s (addr)\\n%%s", prefix, tmpStr);' % (index, stp_list[index]['name']))
                            else:
                                sh_funcs.append('        snprintf(stp_strs[%i], len, " %%s%s (%%p)\\n%%s", prefix, (void*)pStruct->%s, tmpStr);' % (index, stp_list[index]['name'], stp_list[index]['name']))
                        sh_funcs.append('    }')
                        sh_funcs.append("    else\n        stp_strs[%i] = \"\";" % (index))
                    elif stp_list[index]['array']:
                        sh_funcs.append('    tmpStr = %s(&pStruct->%s[0], extra_indent);' % (self._get_sh_func_name(stp_list[index]['type']), stp_list[index]['name']))
                        sh_funcs.append('    len = 256+strlen(tmpStr);')
                        sh_funcs.append('    stp_strs[%i] = (char*)malloc(len);' % (index))
                        if self.no_addr:
                            sh_funcs.append('    snprintf(stp_strs[%i], len, " %%s%s[0] (addr)\\n%%s", prefix, tmpStr);' % (index, stp_list[index]['name']))
                        else:
                            sh_funcs.append('    snprintf(stp_strs[%i], len, " %%s%s[0] (%%p)\\n%%s", prefix, (void*)&pStruct->%s[0], tmpStr);' % (index, stp_list[index]['name'], stp_list[index]['name']))
                    else:
                        sh_funcs.append('    tmpStr = %s(&pStruct->%s, extra_indent);' % (self._get_sh_func_name(stp_list[index]['type']), stp_list[index]['name']))
                        sh_funcs.append('    len = 256+strlen(tmpStr);')
                        sh_funcs.append('    stp_strs[%i] = (char*)malloc(len);' % (index))
                        if self.no_addr:
                            sh_funcs.append('    snprintf(stp_strs[%i], len, " %%s%s (addr)\\n%%s", prefix, tmpStr);' % (index, stp_list[index]['name']))
                        else:
                            sh_funcs.append('    snprintf(stp_strs[%i], len, " %%s%s (%%p)\\n%%s", prefix, (void*)&pStruct->%s, tmpStr);' % (index, stp_list[index]['name'], stp_list[index]['name']))
                    total_strlen_str += 'strlen(stp_strs[%i]) + ' % index
            sh_funcs.append('    len = %ssizeof(char)*1024;' % (total_strlen_str))
            sh_funcs.append('    str = (char*)malloc(len);')
            sh_funcs.append('    snprintf(str, len, "')
            for m in sorted(self.struct_dict[s]):
                (p_out1, p_args1) = self._get_struct_print_formatted(self.struct_dict[s][m])
                p_out += p_out1
                p_args += p_args1
            p_out += '"'
            p_args += ");"
            sh_funcs[-1] = '%s%s%s' % (sh_funcs[-1], p_out, p_args)
            if 0 != num_stps:
                sh_funcs.append('    for (int32_t stp_index = %i; stp_index >= 0; stp_index--) {' % (num_stps-1))
                sh_funcs.append('        if (0 < strlen(stp_strs[stp_index])) {')
                sh_funcs.append('            strncat(str, stp_strs[stp_index], strlen(stp_strs[stp_index]));')
                sh_funcs.append('            free(stp_strs[stp_index]);')
                sh_funcs.append('        }')
                sh_funcs.append('    }')
                sh_funcs.append('    free(extra_indent);')
            sh_funcs.append("    return str;\n}")
        # Add function to dynamically print out unknown struct
        sh_funcs.append("char* dynamic_display(const void* pStruct, const char* prefix)\n{")
        sh_funcs.append("    // Cast to APP_INFO ptr initially just to pull sType off struct")
        sh_funcs.append("    if (pStruct == NULL) {")
        sh_funcs.append("        return NULL;")
        sh_funcs.append("    }")
        sh_funcs.append("    XGL_STRUCTURE_TYPE sType = ((XGL_APPLICATION_INFO*)pStruct)->sType;")
        sh_funcs.append('    char indent[100];\n    strcpy(indent, "    ");\n    strcat(indent, prefix);')
        sh_funcs.append("    switch (sType)\n    {")
        for e in enum_type_dict:
            if "_STRUCTURE_TYPE" in e:
                for v in sorted(enum_type_dict[e]):
                    struct_name = v.replace("_STRUCTURE_TYPE", "")
                    print_func_name = self._get_sh_func_name(struct_name)
                    sh_funcs.append('        case %s:\n        {' % (v))
                    sh_funcs.append('            return %s((%s*)pStruct, indent);' % (print_func_name, struct_name))
                    sh_funcs.append('        }')
                    sh_funcs.append('        break;')
                sh_funcs.append("        default:")
                sh_funcs.append("        return NULL;")
                sh_funcs.append("    }")
        sh_funcs.append("}")
        return "\n".join(sh_funcs)

    def _generateStringHelperFunctionsCpp(self):
        # declare str & tmp str
        # declare array of stringstreams for every struct ptr in current struct
        # declare array of stringstreams for every non-string element in current struct
        # For every struct ptr, if non-Null, then set its string, else set to NULL str
        # For every non-string element, set its string stream
        # create and return final string
        sh_funcs = []
        # First generate prototypes for every struct
        for s in sorted(self.struct_dict):
            sh_funcs.append('string %s(const %s* pStruct, const string prefix);' % (self._get_sh_func_name(s), typedef_fwd_dict[s]))
        sh_funcs.append('\n')
        for s in sorted(self.struct_dict):
            num_non_enum_elems = [is_type(self.struct_dict[s][elem]['type'], 'enum') for elem in self.struct_dict[s]].count(False)
            stp_list = [] # stp == "struct to print" a list of structs for this API call that should be printed as structs
            # This pre-pass flags embedded structs and pNext
            for m in sorted(self.struct_dict[s]):
                if 'pNext' == self.struct_dict[s][m]['name'] or is_type(self.struct_dict[s][m]['type'], 'struct') or self.struct_dict[s][m]['array']:
                    stp_list.append(self.struct_dict[s][m])
            sh_funcs.append('string %s(const %s* pStruct, const string prefix)\n{' % (self._get_sh_func_name(s), typedef_fwd_dict[s]))
            indent = '    '
            sh_funcs.append('%sstring final_str;' % (indent))
            sh_funcs.append('%sstring tmp_str;' % (indent))
            sh_funcs.append('%sstring extra_indent = "  " + prefix;' % (indent))
            if (0 != num_non_enum_elems):
                sh_funcs.append('%sstringstream ss[%u];' % (indent, num_non_enum_elems))
            num_stps = len(stp_list)
            # First generate code for any embedded structs
            if 0 < num_stps:
                sh_funcs.append('%sstring stp_strs[%u];' % (indent, num_stps))
                idx_ss_decl = False # Make sure to only decl this once
                for index in range(num_stps):
                    addr_char = '&'
                    if 1 < stp_list[index]['full_type'].count('*'):
                        addr_char = ''
                    if (stp_list[index]['array']):
                        if stp_list[index]['dyn_array']:
                            array_count = 'pStruct->%s' % (stp_list[index]['array_size'])
                        else:
                            array_count = '%s' % (stp_list[index]['array_size'])
                        sh_funcs.append('%sstp_strs[%u] = "";' % (indent, index))
                        if not idx_ss_decl:
                            sh_funcs.append('%sstringstream index_ss;' % (indent))
                            idx_ss_decl = True
                        sh_funcs.append('%sfor (uint32_t i = 0; i < %s; i++) {' % (indent, array_count))
                        indent = '        '
                        sh_funcs.append('%sindex_ss.str("");' % (indent))
                        sh_funcs.append('%sindex_ss << i;' % (indent))
                        if not is_type(stp_list[index]['type'], 'struct'):
                            addr_char = ''
                            sh_funcs.append('%sss[%u] << %spStruct->%s[i];' % (indent, index, addr_char, stp_list[index]['name']))
                            sh_funcs.append('%sstp_strs[%u] += " " + prefix + "%s[" + index_ss.str() + "] = " + ss[%u].str() + "\\n";' % (indent, index, stp_list[index]['name'], index))
                        else:
                            sh_funcs.append('%sss[%u] << %spStruct->%s[i];' % (indent, index, addr_char, stp_list[index]['name']))
                            sh_funcs.append('%stmp_str = %s(%spStruct->%s[i], extra_indent);' % (indent, self._get_sh_func_name(stp_list[index]['type']), addr_char, stp_list[index]['name']))
                            if self.no_addr:
                                sh_funcs.append('%sstp_strs[%u] += " " + prefix + "%s[" + index_ss.str() + "] (addr)\\n" + tmp_str;' % (indent, index, stp_list[index]['name']))
                            else:
                                sh_funcs.append('%sstp_strs[%u] += " " + prefix + "%s[" + index_ss.str() + "] (" + ss[%u].str() + ")\\n" + tmp_str;' % (indent, index, stp_list[index]['name'], index))
                        sh_funcs.append('%sss[%u].str("");' % (indent, index))
                        indent = '    '
                        sh_funcs.append('%s}' % (indent))
                    elif (stp_list[index]['ptr']):
                        sh_funcs.append('    if (pStruct->%s) {' % stp_list[index]['name'])
                        if 'pNext' == stp_list[index]['name']:
                            sh_funcs.append('        tmp_str = dynamic_display((void*)pStruct->pNext, prefix);')
                        else:
                            if stp_list[index]['name'] in ['pImageViews', 'pBufferViews']:
                                # TODO : This is a quick hack to handle these arrays of ptrs
                                sh_funcs.append('        tmp_str = %s(pStruct->%s[0], extra_indent);' % (self._get_sh_func_name(stp_list[index]['type']), stp_list[index]['name']))
                            else:
                                sh_funcs.append('        tmp_str = %s(pStruct->%s, extra_indent);' % (self._get_sh_func_name(stp_list[index]['type']), stp_list[index]['name']))
                        sh_funcs.append('        ss[%u] << %spStruct->%s;' % (index, addr_char, stp_list[index]['name']))
                        if self.no_addr:
                            sh_funcs.append('        stp_strs[%u] = " " + prefix + "%s (addr)\\n" + tmp_str;' % (index, stp_list[index]['name']))
                        else:
                            sh_funcs.append('        stp_strs[%u] = " " + prefix + "%s (" + ss[%u].str() + ")\\n" + tmp_str;' % (index, stp_list[index]['name'], index))
                        sh_funcs.append('        ss[%u].str("");' % (index))
                        sh_funcs.append('    }')
                        sh_funcs.append('    else')
                        sh_funcs.append('        stp_strs[%u] = "";' % index)
                    else:
                        sh_funcs.append('    tmp_str = %s(&pStruct->%s, extra_indent);' % (self._get_sh_func_name(stp_list[index]['type']), stp_list[index]['name']))
                        sh_funcs.append('    ss[%u] << %spStruct->%s;' % (index, addr_char, stp_list[index]['name']))
                        if self.no_addr:
                            sh_funcs.append('    stp_strs[%u] = " " + prefix + "%s (addr)\\n" + tmp_str;' % (index, stp_list[index]['name']))
                        else:
                            sh_funcs.append('    stp_strs[%u] = " " + prefix + "%s (" + ss[%u].str() + ")\\n" + tmp_str;' % (index, stp_list[index]['name'], index))
                        sh_funcs.append('    ss[%u].str("");' % index)
            # Now print non-enum data members
            index = 0
            final_str = ''
            for m in sorted(self.struct_dict[s]):
                deref = ''
                if not is_type(self.struct_dict[s][m]['type'], 'enum'):
                    if is_type(self.struct_dict[s][m]['type'], 'struct') and not self.struct_dict[s][m]['ptr']:
                        if self.no_addr:
                            sh_funcs.append('    ss[%u].str("addr");' % (index))
                        else:
                            sh_funcs.append('    ss[%u] << &pStruct->%s;' % (index, self.struct_dict[s][m]['name']))
                    elif 'bool' in self.struct_dict[s][m]['type'].lower():
                        sh_funcs.append('    ss[%u].str(pStruct->%s ? "TRUE" : "FALSE");' % (index, self.struct_dict[s][m]['name']))
                    elif 'uint8' in self.struct_dict[s][m]['type'].lower():
                        sh_funcs.append('    ss[%u] << (uint32_t)pStruct->%s;' % (index, self.struct_dict[s][m]['name']))
                    else:
                        (po, pa) = self._get_struct_print_formatted(self.struct_dict[s][m])
                        if "addr" in po: # or self.struct_dict[s][m]['ptr']:
                            sh_funcs.append('    ss[%u].str("addr");' % (index))
                        else:
                            sh_funcs.append('    ss[%u] << pStruct->%s;' % (index, self.struct_dict[s][m]['name']))
                    value_print = 'ss[%u].str()' % index
                    index += 1
                else:
                    if self.struct_dict[s][m]['ptr']:
                        deref = '*'
                    value_print = 'string_%s(%spStruct->%s)' % (self.struct_dict[s][m]['type'], deref, self.struct_dict[s][m]['name'])
                final_str += ' + prefix + "%s = " + %s + "\\n"' % (self.struct_dict[s][m]['name'], value_print)
            final_str = final_str[3:] # strip off the initial ' + '
            if 0 != num_stps: # Append data for any embedded structs
                final_str += " + %s" % " + ".join(['stp_strs[%u]' % n for n in reversed(range(num_stps))])
            sh_funcs.append('    final_str = %s;' % final_str)
            sh_funcs.append('    return final_str;\n}')
        # Add function to return a string value for input void*
        sh_funcs.append("string string_convert_helper(const void* toString, const string prefix)\n{")
        sh_funcs.append("    stringstream ss;")
        sh_funcs.append('    ss << toString;')
        sh_funcs.append('    string final_str = prefix + ss.str();')
        sh_funcs.append("    return final_str;")
        sh_funcs.append("}")
        # Add function to dynamically print out unknown struct
        sh_funcs.append("string dynamic_display(const void* pStruct, const string prefix)\n{")
        sh_funcs.append("    // Cast to APP_INFO ptr initially just to pull sType off struct")
        sh_funcs.append("    if (pStruct == NULL) {\n")
        sh_funcs.append("        return NULL;")
        sh_funcs.append("    }\n")
        sh_funcs.append("    XGL_STRUCTURE_TYPE sType = ((XGL_APPLICATION_INFO*)pStruct)->sType;")
        sh_funcs.append('    string indent = "    ";')
        sh_funcs.append('    indent += prefix;')
        sh_funcs.append("    switch (sType)\n    {")
        for e in enum_type_dict:
            if "_STRUCTURE_TYPE" in e:
                for v in sorted(enum_type_dict[e]):
                    struct_name = v.replace("_STRUCTURE_TYPE", "")
                    print_func_name = self._get_sh_func_name(struct_name)
                    sh_funcs.append('        case %s:\n        {' % (v))
                    sh_funcs.append('            return %s((%s*)pStruct, indent);' % (print_func_name, struct_name))
                    sh_funcs.append('        }')
                    sh_funcs.append('        break;')
                sh_funcs.append("        default:")
                sh_funcs.append("        return NULL;")
                sh_funcs.append("    }")
        sh_funcs.append("}")
        return "\n".join(sh_funcs)
        
    def _genStructMemberPrint(self, member, s, array, struct_array):
        (p_out, p_arg) = self._get_struct_print_formatted(self.struct_dict[s][member], pre_var_name="&m_dummy_prefix", struct_var_name="m_struct", struct_ptr=False, print_array=True)
        extra_indent = ""
        if array:
            extra_indent = "    "
        if is_type(self.struct_dict[s][member]['type'], 'struct'): # print struct address for now
            struct_array.insert(0, self.struct_dict[s][member])
        elif self.struct_dict[s][member]['ptr']:
            # Special case for void* named "pNext"
            if "void" in self.struct_dict[s][member]['type'] and "pNext" == self.struct_dict[s][member]['name']:
                struct_array.insert(0, self.struct_dict[s][member])
        return ('    %sprintf("%%*s    %s", m_indent, ""%s);' % (extra_indent, p_out, p_arg), struct_array)

    def _generateDisplayDefinitions(self, s):
        disp_def = []
        struct_array = []
        # Single-line struct print function
        disp_def.append("// Output 'structname = struct_address' on a single line")
        disp_def.append("void %s::display_single_txt()\n{" % self.get_class_name(s))
        disp_def.append('    printf(" %%*s%s = %%p", m_indent, "", (void*)m_origStructAddr);' % typedef_fwd_dict[s])
        disp_def.append("}\n")
        # Private helper function to print struct members
        disp_def.append("// Private helper function that displays the members of the wrapped struct")
        disp_def.append("void %s::display_struct_members()\n{" % self.get_class_name(s))
        i_declared = False
        for member in sorted(self.struct_dict[s]):
            # TODO : Need to display each member based on its type
            # TODO : Need to handle pNext which are structs, but of void* type
            #   Can grab struct type off of header of struct pointed to
            # TODO : Handle Arrays
            if self.struct_dict[s][member]['array']:
                # Create for loop to print each element of array
                if not i_declared:
                    disp_def.append('    uint32_t i;')
                    i_declared = True
                disp_def.append('    for (i = 0; i<%s; i++) {' % self.struct_dict[s][member]['array_size'])
                (return_str, struct_array) = self._genStructMemberPrint(member, s, True, struct_array)
                disp_def.append(return_str)
                disp_def.append('    }')
            else:
                (return_str, struct_array) = self._genStructMemberPrint(member, s, False, struct_array)
                disp_def.append(return_str)
        disp_def.append("}\n")
        i_declared = False
        # Basic print function to display struct members
        disp_def.append("// Output all struct elements, each on their own line")
        disp_def.append("void %s::display_txt()\n{" % self.get_class_name(s))
        disp_def.append('    printf("%%*s%s struct contents at %%p:\\n", m_indent, "", (void*)m_origStructAddr);' % typedef_fwd_dict[s])
        disp_def.append('    this->display_struct_members();')
        disp_def.append("}\n")
        # Advanced print function to display current struct and contents of any pointed-to structs
        disp_def.append("// Output all struct elements, and for any structs pointed to, print complete contents")
        disp_def.append("void %s::display_full_txt()\n{" % self.get_class_name(s))
        disp_def.append('    printf("%%*s%s struct contents at %%p:\\n", m_indent, "", (void*)m_origStructAddr);' % typedef_fwd_dict[s])
        disp_def.append('    this->display_struct_members();')
        class_num = 0
        # TODO : Need to handle arrays of structs here
        for ms in struct_array:
            swc_name = "class%s" % str(class_num)
            if ms['array']:
                if not i_declared:
                    disp_def.append('    uint32_t i;')
                    i_declared = True
                disp_def.append('    for (i = 0; i<%s; i++) {' % ms['array_size'])
                #disp_def.append("        if (m_struct.%s[i]) {" % (ms['name']))
                disp_def.append("            %s %s(&(m_struct.%s[i]));" % (self.get_class_name(ms['type']), swc_name, ms['name']))
                disp_def.append("            %s.set_indent(m_indent + 4);" % (swc_name))
                disp_def.append("            %s.display_full_txt();" % (swc_name))
                #disp_def.append('        }')
                disp_def.append('    }')
            elif 'pNext' == ms['name']:
                # Need some code trickery here
                #  I'm thinking have a generated function that takes pNext ptr value
                #  then it checks sType and in large switch statement creates appropriate
                #  wrapper class type and then prints contents
                disp_def.append("    if (m_struct.%s) {" % (ms['name']))
                #disp_def.append('        printf("%*s    This is where we would call dynamic print function\\n", m_indent, "");')
                disp_def.append('        dynamic_display_full_txt(m_struct.%s, m_indent);' % (ms['name']))
                disp_def.append("    }")
            else:
                if ms['ptr']:
                    disp_def.append("    if (m_struct.%s) {" % (ms['name']))
                    disp_def.append("        %s %s(m_struct.%s);" % (self.get_class_name(ms['type']), swc_name, ms['name']))
                else:
                    disp_def.append("    if (&m_struct.%s) {" % (ms['name']))
                    disp_def.append("        %s %s(&m_struct.%s);" % (self.get_class_name(ms['type']), swc_name, ms['name']))
                disp_def.append("        %s.set_indent(m_indent + 4);" % (swc_name))
                disp_def.append("        %s.display_full_txt();\n    }" % (swc_name))
            class_num += 1
        disp_def.append("}\n")
        return "\n".join(disp_def)
        
    def _generateStringHelperHeader(self):
        header = []
        header.append("//#includes, #defines, globals and such...\n")
        for f in self.include_headers:
            if 'xgl_enum_string_helper' not in f:
                header.append("#include <%s>\n" % f)
        header.append('#include "xgl_enum_string_helper.h"\n\n// Function Prototypes\n')
        header.append("char* dynamic_display(const void* pStruct, const char* prefix);\n")
        return "".join(header)

    def _generateStringHelperHeaderCpp(self):
        header = []
        header.append("//#includes, #defines, globals and such...\n")
        for f in self.include_headers:
            if 'xgl_enum_string_helper' not in f:
                header.append("#include <%s>\n" % f)
        header.append('#include "xgl_enum_string_helper.h"\n')
        header.append('using namespace std;\n\n// Function Prototypes\n')
        header.append("string dynamic_display(const void* pStruct, const string prefix);\n")
        return "".join(header)

    def _generateValidateHelperFunctions(self):
        sh_funcs = []
        # We do two passes, first pass just generates prototypes for all the functsions
        for s in sorted(self.struct_dict):
            sh_funcs.append('uint32_t %s(const %s* pStruct);' % (self._get_vh_func_name(s), typedef_fwd_dict[s]))
        sh_funcs.append('\n')
        for s in sorted(self.struct_dict):
            sh_funcs.append('uint32_t %s(const %s* pStruct)\n{' % (self._get_vh_func_name(s), typedef_fwd_dict[s]))
            for m in sorted(self.struct_dict[s]):
                # TODO : Need to handle arrays of enums like in XGL_RENDER_PASS_CREATE_INFO struct
                if is_type(self.struct_dict[s][m]['type'], 'enum') and not self.struct_dict[s][m]['ptr']:
                    sh_funcs.append('    if (!validate_%s(pStruct->%s))\n        return 0;' % (self.struct_dict[s][m]['type'], self.struct_dict[s][m]['name']))
                # TODO : Need a little refinement to this code to make sure type of struct matches expected input (ptr, const...)
                if is_type(self.struct_dict[s][m]['type'], 'struct'):
                    if (self.struct_dict[s][m]['ptr']):
                        sh_funcs.append('    if (pStruct->%s && !%s((const %s*)pStruct->%s))\n        return 0;' % (self.struct_dict[s][m]['name'], self._get_vh_func_name(self.struct_dict[s][m]['type']), self.struct_dict[s][m]['type'], self.struct_dict[s][m]['name']))
                    else:
                        sh_funcs.append('    if (!%s((const %s*)&pStruct->%s))\n        return 0;' % (self._get_vh_func_name(self.struct_dict[s][m]['type']), self.struct_dict[s][m]['type'], self.struct_dict[s][m]['name']))
            sh_funcs.append("    return 1;\n}")

        return "\n".join(sh_funcs)

    def _generateValidateHelperHeader(self):
        header = []
        header.append("//#includes, #defines, globals and such...\n")
        for f in self.include_headers:
            if 'xgl_enum_validate_helper' not in f:
                header.append("#include <%s>\n" % f)
        header.append('#include "xgl_enum_validate_helper.h"\n\n// Function Prototypes\n')
        #header.append("char* dynamic_display(const void* pStruct, const char* prefix);\n")
        return "".join(header)

    def _generateSizeHelperFunctions(self):
        sh_funcs = []
<<<<<<< HEAD
        # We do two passes, first pass just generates prototypes for all the functsions
        for s in sorted(self.struct_dict):
            sh_funcs.append('size_t %s(const %s* pStruct);' % (self._get_size_helper_func_name(s), typedef_fwd_dict[s]))
        sh_funcs.append('\n')
        for s in sorted(self.struct_dict):
            skip_list = [] # Used when struct elements need to be skipped b/c size already accounted for 
=======
        # just generates prototypes for all the functions
        for s in sorted(self.struct_dict):
            sh_funcs.append('size_t %s(const %s* pStruct);' % (self._get_size_helper_func_name(s), typedef_fwd_dict[s]))
        return "\n".join(sh_funcs)


    def _generateSizeHelperFunctionsC(self):
        sh_funcs = []
        # generate function definitions
        for s in sorted(self.struct_dict):
            skip_list = [] # Used when struct elements need to be skipped b/c size already accounted for
>>>>>>> 0845c8d7
            sh_funcs.append('size_t %s(const %s* pStruct)\n{' % (self._get_size_helper_func_name(s), typedef_fwd_dict[s]))
            indent = '    '
            sh_funcs.append('%ssize_t structSize = 0;' % (indent))
            sh_funcs.append('%sif (pStruct) {' % (indent))
            indent = '        '
            sh_funcs.append('%sstructSize = sizeof(%s);' % (indent, typedef_fwd_dict[s]))
            i_decl = False
            for m in sorted(self.struct_dict[s]):
                if m in skip_list:
                    continue
                if self.struct_dict[s][m]['dyn_array']:
                    if self.struct_dict[s][m]['full_type'].count('*') > 1:
                        if not is_type(self.struct_dict[s][m]['type'], 'struct') and not 'char' in self.struct_dict[s][m]['type'].lower():
                            if 'ppMemBarriers' == self.struct_dict[s][m]['name']:
                                # TODO : For now be conservative and consider all memBarrier ptrs as largest possible struct
                                sh_funcs.append('%sstructSize += pStruct->%s*(sizeof(%s*) + sizeof(XGL_IMAGE_MEMORY_BARRIER));' % (indent, self.struct_dict[s][m]['array_size'], self.struct_dict[s][m]['type']))
                            else:
                                sh_funcs.append('%sstructSize += pStruct->%s*(sizeof(%s*) + sizeof(%s));' % (indent, self.struct_dict[s][m]['array_size'], self.struct_dict[s][m]['type'], self.struct_dict[s][m]['type']))
                        else: # This is an array of char* or array of struct ptrs
                            if not i_decl:
                                sh_funcs.append('%suint32_t i = 0;' % (indent))
                                i_decl = True
                            sh_funcs.append('%sfor (i = 0; i < pStruct->%s; i++) {' % (indent, self.struct_dict[s][m]['array_size']))
                            indent = '            '
                            if is_type(self.struct_dict[s][m]['type'], 'struct'):
                                sh_funcs.append('%sstructSize += (sizeof(%s*) + %s(pStruct->%s[i]));' % (indent, self.struct_dict[s][m]['type'], self._get_size_helper_func_name(self.struct_dict[s][m]['type']), self.struct_dict[s][m]['name']))
                            else:
                                sh_funcs.append('%sstructSize += (sizeof(char*) + (sizeof(char) * (1 + strlen(pStruct->%s[i]))));' % (indent, self.struct_dict[s][m]['name']))
                            indent = '        '
                            sh_funcs.append('%s}' % (indent))
                    else:
                        if is_type(self.struct_dict[s][m]['type'], 'struct'):
                            if not i_decl:
                                sh_funcs.append('%suint32_t i = 0;' % (indent))
                                i_decl = True
                            sh_funcs.append('%sfor (i = 0; i < pStruct->%s; i++) {' % (indent, self.struct_dict[s][m]['array_size']))
                            indent = '            '
                            sh_funcs.append('%sstructSize += %s(&pStruct->%s[i]);' % (indent, self._get_size_helper_func_name(self.struct_dict[s][m]['type']), self.struct_dict[s][m]['name']))
                            indent = '        '
                            sh_funcs.append('%s}' % (indent))
                        else:
                            sh_funcs.append('%sstructSize += pStruct->%s*sizeof(%s);' % (indent, self.struct_dict[s][m]['array_size'], self.struct_dict[s][m]['type']))
                elif self.struct_dict[s][m]['ptr'] and 'pNext' != self.struct_dict[s][m]['name']:
                    if 'char' in self.struct_dict[s][m]['type'].lower():
                        sh_funcs.append('%sstructSize += sizeof(%s)*(1+strlen(pStruct->%s));' % (indent, self.struct_dict[s][m]['type'], self.struct_dict[s][m]['name']))
                    elif is_type(self.struct_dict[s][m]['type'], 'struct'):
                        sh_funcs.append('%sstructSize += %s(pStruct->%s);' % (indent, self._get_size_helper_func_name(self.struct_dict[s][m]['type']), self.struct_dict[s][m]['name']))
                    elif 'void' not in self.struct_dict[s][m]['type'].lower():
                        sh_funcs.append('%sstructSize += sizeof(%s);' % (indent, self.struct_dict[s][m]['type']))
                elif 'size_t' == self.struct_dict[s][m]['type'].lower():
                    sh_funcs.append('%sstructSize += pStruct->%s;' % (indent, self.struct_dict[s][m]['name']))
                    skip_list.append(m+1)
            indent = '    '
            sh_funcs.append('%s}' % (indent))
            sh_funcs.append("%sreturn structSize;\n}" % (indent))
        # Now generate generic functions to loop over entire struct chain (or just handle single generic structs)
        for follow_chain in [True, False]:
            if follow_chain:
                sh_funcs.append('size_t get_struct_chain_size(const void* pStruct)\n{')
            else:
                sh_funcs.append('size_t get_dynamic_struct_size(const void* pStruct)\n{')
            indent = '    '
            sh_funcs.append('%s// Just use XGL_APPLICATION_INFO as struct until actual type is resolved' % (indent))
            sh_funcs.append('%sXGL_APPLICATION_INFO* pNext = (XGL_APPLICATION_INFO*)pStruct;' % (indent))
            sh_funcs.append('%ssize_t structSize = 0;' % (indent))
            if follow_chain:
                sh_funcs.append('%swhile (pNext) {' % (indent))
                indent = '        '
            sh_funcs.append('%sswitch (pNext->sType) {' % (indent))
            indent += '    '
            for e in enum_type_dict:
                if '_STRUCTURE_TYPE' in e:
                    for v in sorted(enum_type_dict[e]):
                        struct_name = v.replace("_STRUCTURE_TYPE", "")
                        sh_funcs.append('%scase %s:' % (indent, v))
                        sh_funcs.append('%s{' % (indent))
                        indent += '    '
                        sh_funcs.append('%sstructSize += %s((%s*)pNext);' % (indent, self._get_size_helper_func_name(struct_name), struct_name))
                        sh_funcs.append('%sbreak;' % (indent))
                        indent = indent[:-4]
                        sh_funcs.append('%s}' % (indent))
                    sh_funcs.append('%sdefault:' % (indent))
                    indent += '    '
                    sh_funcs.append('%sassert(0);' % (indent))
                    sh_funcs.append('%sstructSize += 0;' % (indent))
                    indent = indent[:-4]
            indent = indent[:-4]
            sh_funcs.append('%s}' % (indent))
            if follow_chain:
                sh_funcs.append('%spNext = (XGL_APPLICATION_INFO*)pNext->pNext;' % (indent))
                indent = indent[:-4]
                sh_funcs.append('%s}' % (indent))
            sh_funcs.append('%sreturn structSize;\n}' % indent)
        return "\n".join(sh_funcs)

    def _generateSizeHelperHeader(self):
        header = []
        header.append("//#includes, #defines, globals and such...\n")
        for f in self.include_headers:
            header.append("#include <%s>\n" % f)
        header.append('\n// Function Prototypes\n')
        header.append("size_t get_struct_chain_size(const void* pStruct);\n")
        header.append("size_t get_dynamic_struct_size(const void* pStruct);\n")
        return "".join(header)

    def _generateSizeHelperHeaderC(self):
        header = []
        header.append('#include "xgl_struct_size_helper.h"')
        header.append('#include <string.h>')
        header.append('#include <assert.h>')
        header.append('\n// Function definitions\n')
        return "\n".join(header)


    def _generateHeader(self):
        header = []
        header.append("//#includes, #defines, globals and such...\n")
        for f in self.include_headers:
            header.append("#include <%s>\n" % f)
        return "".join(header)
    
    # Declarations
    def _generateConstructorDeclarations(self, s):
        constructors = []
        constructors.append("    %s();\n" % self.get_class_name(s))
        constructors.append("    %s(%s* pInStruct);\n" % (self.get_class_name(s), typedef_fwd_dict[s]))
        constructors.append("    %s(const %s* pInStruct);\n" % (self.get_class_name(s), typedef_fwd_dict[s]))
        return "".join(constructors)
    
    def _generateDestructorDeclarations(self, s):
        return "    virtual ~%s();\n" % self.get_class_name(s)
        
    def _generateDisplayDeclarations(self, s):
        return "    void display_txt();\n    void display_single_txt();\n    void display_full_txt();\n"
        
    def _generateGetSetDeclarations(self, s):
        get_set = []
        get_set.append("    void set_indent(uint32_t indent) { m_indent = indent; }\n")
        for member in sorted(self.struct_dict[s]):
            # TODO : Skipping array set/get funcs for now
            if self.struct_dict[s][member]['array']:
                continue
            get_set.append("    %s get_%s() { return m_struct.%s; }\n" % (self.struct_dict[s][member]['full_type'], self.struct_dict[s][member]['name'], self.struct_dict[s][member]['name']))
            if not self.struct_dict[s][member]['const']:
                get_set.append("    void set_%s(%s inValue) { m_struct.%s = inValue; }\n" % (self.struct_dict[s][member]['name'], self.struct_dict[s][member]['full_type'], self.struct_dict[s][member]['name']))
        return "".join(get_set)
    
    def _generatePrivateMembers(self, s):
        priv = []
        priv.append("\nprivate:\n")
        priv.append("    %s m_struct;\n" % typedef_fwd_dict[s])
        priv.append("    const %s* m_origStructAddr;\n" % typedef_fwd_dict[s])
        priv.append("    uint32_t m_indent;\n")
        priv.append("    const char m_dummy_prefix;\n")
        priv.append("    void display_struct_members();\n")
        return "".join(priv)
    
    def _generateClassDeclaration(self):
        class_decl = []
        for s in sorted(self.struct_dict):
            class_decl.append("\n//class declaration")
            class_decl.append("class %s\n{\npublic:" % self.get_class_name(s))
            class_decl.append(self._generateConstructorDeclarations(s))
            class_decl.append(self._generateDestructorDeclarations(s))
            class_decl.append(self._generateDisplayDeclarations(s))
            class_decl.append(self._generateGetSetDeclarations(s))
            class_decl.append(self._generatePrivateMembers(s))
            class_decl.append("};\n")
        return "\n".join(class_decl)
        
    def _generateFooter(self):
        return "\n//any footer info for class\n"

class EnumCodeGen:
    def __init__(self, enum_type_dict=None, enum_val_dict=None, typedef_fwd_dict=None, in_file=None, out_sh_file=None, out_vh_file=None):
        self.et_dict = enum_type_dict
        self.ev_dict = enum_val_dict
        self.tf_dict = typedef_fwd_dict
        self.in_file = in_file
        self.out_sh_file = out_sh_file
        self.eshfg = CommonFileGen(self.out_sh_file)
        self.out_vh_file = out_vh_file
        self.evhfg = CommonFileGen(self.out_vh_file)
        
    def generateStringHelper(self):
        self.eshfg.setHeader(self._generateSHHeader())
        self.eshfg.setBody(self._generateSHBody())
        self.eshfg.generate()

    def generateEnumValidate(self):
        self.evhfg.setHeader(self._generateSHHeader())
        self.evhfg.setBody(self._generateVHBody())
        self.evhfg.generate()

    def _generateVHBody(self):
        body = []
        for bet in sorted(self.et_dict):
            fet = self.tf_dict[bet]
            body.append("static inline uint32_t validate_%s(%s input_value)\n{\n    switch ((%s)input_value)\n    {" % (fet, fet, fet))
            for e in sorted(self.et_dict[bet]):
                if (self.ev_dict[e]['unique']):
                    body.append('        case %s:' % (e))
            body.append('            return 1;\n        default:\n            return 0;\n    }\n}\n\n')
        return "\n".join(body)

    def _generateSHBody(self):
        body = []
#        with open(self.out_file, "a") as hf:
            # bet == base_enum_type, fet == final_enum_type
        for bet in sorted(self.et_dict):
            fet = self.tf_dict[bet]
            body.append("static inline const char* string_%s(%s input_value)\n{\n    switch ((%s)input_value)\n    {" % (fet, fet, fet))
            for e in sorted(self.et_dict[bet]):
                if (self.ev_dict[e]['unique']):
                    body.append('        case %s:\n            return "%s";' % (e, e))
            body.append('        default:\n            return "Unhandled %s";\n    }\n}\n\n' % (fet))
        return "\n".join(body)
    
    def _generateSHHeader(self):
        header = []
        header.append('#pragma once\n')
        header.append('#include <%s>\n\n\n' % self.in_file)
        return "\n".join(header)
        

class CMakeGen:
    def __init__(self, struct_wrapper=None, out_dir=None):
        self.sw = struct_wrapper
        self.include_headers = []
        self.add_lib_file_list = self.sw.get_file_list()
        self.out_dir = out_dir
        self.out_file = os.path.join(self.out_dir, "CMakeLists.txt")
        self.cmg = CommonFileGen(self.out_file)
        
    def generate(self):
        self.cmg.setBody(self._generateBody())
        self.cmg.generate()
        
    def _generateBody(self):
        body = []
        body.append("project(%s)" % os.path.basename(self.out_dir))
        body.append("cmake_minimum_required(VERSION 2.8)\n")
        body.append("add_library(${PROJECT_NAME} %s)\n" % " ".join(self.add_lib_file_list))
        body.append('set(COMPILE_FLAGS "-fpermissive")')
        body.append('set(CMAKE_CXX_FLAGS "${CMAKE_CXX_FLAGS} ${COMPILE_FLAGS}")\n')
        body.append("include_directories(${SRC_DIR}/thirdparty/${GEN_API}/inc/)\n")
        body.append("target_include_directories (%s PUBLIC ${CMAKE_CURRENT_SOURCE_DIR})\n" % os.path.basename(self.out_dir))
        return "\n".join(body)

class GraphVizGen:
    def __init__(self, struct_dict, prefix, out_dir):
        self.struct_dict = struct_dict
        self.api = prefix
        self.out_file = os.path.join(out_dir, self.api+"_struct_graphviz_helper.h")
        self.gvg = CommonFileGen(self.out_file)

    def generate(self):
        self.gvg.setCopyright("//This is the copyright\n")
        self.gvg.setHeader(self._generateHeader())
        self.gvg.setBody(self._generateBody())
        #self.gvg.setFooter('}')
        self.gvg.generate()

    def set_include_headers(self, include_headers):
        self.include_headers = include_headers

    def _generateHeader(self):
        header = []
        header.append("//#includes, #defines, globals and such...\n")
        for f in self.include_headers:
            if 'xgl_enum_string_helper' not in f:
                header.append("#include <%s>\n" % f)
        #header.append('#include "xgl_enum_string_helper.h"\n\n// Function Prototypes\n')
        header.append("\nchar* dynamic_gv_display(const void* pStruct, const char* prefix);\n")
        return "".join(header)

    def _get_gv_func_name(self, struct):
        return "%s_gv_print_%s" % (self.api, struct.lower().strip("_"))

    # Return elements to create formatted string for given struct member
    def _get_struct_gv_print_formatted(self, struct_member, pre_var_name="", postfix = "\\n", struct_var_name="pStruct", struct_ptr=True, print_array=False, port_label=""):
        struct_op = "->"
        pre_var_name = '"%s "' % struct_member['full_type']
        if not struct_ptr:
            struct_op = "."
        member_name = struct_member['name']
        print_type = "p"
        cast_type = ""
        member_post = ""
        array_index = ""
        member_print_post = ""
        print_delimiter = "%"
        if struct_member['array'] and 'CHAR' in struct_member['type']: # just print char array as string
            print_type = "s"
            print_array = False
        elif struct_member['array'] and not print_array:
            # Just print base address of array when not full print_array
            cast_type = "(void*)"
        elif is_type(struct_member['type'], 'enum'):
            if struct_member['ptr']:
                struct_var_name = "*" + struct_var_name
            cast_type = "string_%s" % struct_member['type']
            print_type = "s"
        elif is_type(struct_member['type'], 'struct'): # print struct address for now
            cast_type = "(void*)"
            if not struct_member['ptr']:
                cast_type = "(void*)&"
        elif 'bool' in struct_member['type']:
            print_type = "s"
            member_post = ' ? "TRUE" : "FALSE"'
        elif 'float' in struct_member['type']:
            print_type = "f"
        elif 'uint64' in struct_member['type']:
            print_type = "lu"
        elif 'uint8' in struct_member['type']:
            print_type = "hu"
        elif '_SIZE' in struct_member['type']:
            print_type = '" PRINTF_SIZE_T_SPECIFIER "'
            print_delimiter = ""
        elif True in [ui_str in struct_member['type'] for ui_str in ['uint', '_FLAGS', '_SAMPLE_MASK']]:
            print_type = "u"
        elif 'int' in struct_member['type']:
            print_type = "i"
        elif struct_member['ptr']:
            pass
        else:
            #print("Unhandled struct type: %s" % struct_member['type'])
            cast_type = "(void*)"
        if print_array and struct_member['array']:
            member_print_post = "[%u]"
            array_index = " i,"
            member_post = "[i]"
        print_out = "<TR><TD>%%s%s%s</TD><TD%s>%s%s%s</TD></TR>" % (member_name, member_print_post, port_label, print_delimiter, print_type, postfix) # section of print that goes inside of quotes
        print_arg = ", %s,%s %s(%s%s%s)%s" % (pre_var_name, array_index, cast_type, struct_var_name, struct_op, member_name, member_post) # section of print passed to portion in quotes
        return (print_out, print_arg)

    def _generateBody(self):
        gv_funcs = []
        array_func_list = [] # structs for which we'll generate an array version of their print function
        array_func_list.append('xgl_buffer_view_attach_info')
        array_func_list.append('xgl_image_view_attach_info')
        array_func_list.append('xgl_sampler_image_view_info')
        array_func_list.append('xgl_descriptor_type_count')
        # For first pass, generate prototype
        for s in sorted(self.struct_dict):
            gv_funcs.append('char* %s(const %s* pStruct, const char* myNodeName);\n' % (self._get_gv_func_name(s), typedef_fwd_dict[s]))
            if s.lower().strip("_") in array_func_list:
                if s.lower().strip("_") in ['xgl_buffer_view_attach_info', 'xgl_image_view_attach_info']:
                    gv_funcs.append('char* %s_array(uint32_t count, const %s* const* pStruct, const char* myNodeName);\n' % (self._get_gv_func_name(s), typedef_fwd_dict[s]))
                else:
                    gv_funcs.append('char* %s_array(uint32_t count, const %s* pStruct, const char* myNodeName);\n' % (self._get_gv_func_name(s), typedef_fwd_dict[s]))
        gv_funcs.append('\n')
        for s in sorted(self.struct_dict):
            p_out = ""
            p_args = ""
            stp_list = [] # stp == "struct to print" a list of structs for this API call that should be printed as structs
            # the fields below are a super-hacky way for now to get port labels into GV output, TODO : Clean this up!            
            pl_dict = {}
            struct_num = 0
            # This isn't great but this pre-pass flags structs w/ pNext and other struct ptrs
            for m in sorted(self.struct_dict[s]):
                if 'pNext' == self.struct_dict[s][m]['name'] or is_type(self.struct_dict[s][m]['type'], 'struct'):
                    stp_list.append(self.struct_dict[s][m])
                    if 'pNext' == self.struct_dict[s][m]['name']:
                        pl_dict[m] = ' PORT=\\"pNext\\"'
                    else:
                        pl_dict[m] = ' PORT=\\"struct%i\\"' % struct_num
                    struct_num += 1
            gv_funcs.append('char* %s(const %s* pStruct, const char* myNodeName)\n{\n    char* str;\n' % (self._get_gv_func_name(s), typedef_fwd_dict[s]))
            num_stps = len(stp_list);
            total_strlen_str = ''
            if 0 != num_stps:
                gv_funcs.append("    char* tmpStr;\n")
                gv_funcs.append("    char nodeName[100];\n")
                gv_funcs.append('    char* stp_strs[%i];\n' % num_stps)
                for index in range(num_stps):
                    if (stp_list[index]['ptr']):
                        if 'pDescriptorInfo' == stp_list[index]['name']:
                            gv_funcs.append('    if (pStruct->pDescriptorInfo && (0 != pStruct->descriptorCount)) {\n')
                        else:
                            gv_funcs.append('    if (pStruct->%s) {\n' % stp_list[index]['name'])
                        if 'pNext' == stp_list[index]['name']:
                            gv_funcs.append('        sprintf(nodeName, "pNext_%p", (void*)pStruct->pNext);\n')
                            gv_funcs.append('        tmpStr = dynamic_gv_display((void*)pStruct->pNext, nodeName);\n')
                            gv_funcs.append('        stp_strs[%i] = (char*)malloc(256+strlen(tmpStr)+strlen(nodeName)+strlen(myNodeName));\n' % index)
                            gv_funcs.append('        sprintf(stp_strs[%i], "%%s\\n\\"%%s\\":pNext -> \\"%%s\\" [];\\n", tmpStr, myNodeName, nodeName);\n' % index)
                            gv_funcs.append('        free(tmpStr);\n')
                        else:
                            gv_funcs.append('        sprintf(nodeName, "%s_%%p", (void*)pStruct->%s);\n' % (stp_list[index]['name'], stp_list[index]['name']))
                            if stp_list[index]['name'] in ['pTypeCount', 'pBufferViews', 'pImageViews', 'pSamplerImageViews']:
                                gv_funcs.append('        tmpStr = %s_array(pStruct->count, pStruct->%s, nodeName);\n' % (self._get_gv_func_name(stp_list[index]['type']), stp_list[index]['name']))
                            else:
                                gv_funcs.append('        tmpStr = %s(pStruct->%s, nodeName);\n' % (self._get_gv_func_name(stp_list[index]['type']), stp_list[index]['name']))
                            gv_funcs.append('        stp_strs[%i] = (char*)malloc(256+strlen(tmpStr)+strlen(nodeName)+strlen(myNodeName));\n' % (index))
                            gv_funcs.append('        sprintf(stp_strs[%i], "%%s\\n\\"%%s\\":struct%i -> \\"%%s\\" [];\\n", tmpStr, myNodeName, nodeName);\n' % (index, index))
                        gv_funcs.append('    }\n')
                        gv_funcs.append("    else\n        stp_strs[%i] = \"\";\n" % (index))
                    elif stp_list[index]['array']: # TODO : For now just printing first element of array
                        gv_funcs.append('    sprintf(nodeName, "%s_%%p", (void*)&pStruct->%s[0]);\n' % (stp_list[index]['name'], stp_list[index]['name']))
                        gv_funcs.append('    tmpStr = %s(&pStruct->%s[0], nodeName);\n' % (self._get_gv_func_name(stp_list[index]['type']), stp_list[index]['name']))
                        gv_funcs.append('    stp_strs[%i] = (char*)malloc(256+strlen(tmpStr)+strlen(nodeName)+strlen(myNodeName));\n' % (index))
                        gv_funcs.append('    sprintf(stp_strs[%i], "%%s\\n\\"%%s\\":struct%i -> \\"%%s\\" [];\\n", tmpStr, myNodeName, nodeName);\n' % (index, index))
                    else:
                        gv_funcs.append('    sprintf(nodeName, "%s_%%p", (void*)&pStruct->%s);\n' % (stp_list[index]['name'], stp_list[index]['name']))
                        gv_funcs.append('    tmpStr = %s(&pStruct->%s, nodeName);\n' % (self._get_gv_func_name(stp_list[index]['type']), stp_list[index]['name']))
                        gv_funcs.append('    stp_strs[%i] = (char*)malloc(256+strlen(tmpStr)+strlen(nodeName)+strlen(myNodeName));\n' % (index))
                        gv_funcs.append('    sprintf(stp_strs[%i], "%%s\\n\\"%%s\\":struct%i -> \\"%%s\\" [];\\n", tmpStr, myNodeName, nodeName);\n' % (index, index))
                    total_strlen_str += 'strlen(stp_strs[%i]) + ' % index
            gv_funcs.append('    str = (char*)malloc(%ssizeof(char)*2048);\n' % (total_strlen_str))
            gv_funcs.append('    sprintf(str, "\\"%s\\" [\\nlabel = <<TABLE BORDER=\\"0\\" CELLBORDER=\\"1\\" CELLSPACING=\\"0\\"><TR><TD COLSPAN=\\"2\\">%s (%p)</TD></TR>')
            p_args = ", myNodeName, myNodeName, pStruct"
            for m in sorted(self.struct_dict[s]):
                plabel = ""
                if m in pl_dict:
                    plabel = pl_dict[m]
                (p_out1, p_args1) = self._get_struct_gv_print_formatted(self.struct_dict[s][m], port_label=plabel)
                p_out += p_out1
                p_args += p_args1
            p_out += '</TABLE>>\\n];\\n\\n"'
            p_args += ");\n"
            gv_funcs.append(p_out)
            gv_funcs.append(p_args)
            if 0 != num_stps:
                gv_funcs.append('    for (int32_t stp_index = %i; stp_index >= 0; stp_index--) {\n' % (num_stps-1))
                gv_funcs.append('        if (0 < strlen(stp_strs[stp_index])) {\n')
                gv_funcs.append('            strncat(str, stp_strs[stp_index], strlen(stp_strs[stp_index]));\n')
                gv_funcs.append('            free(stp_strs[stp_index]);\n')
                gv_funcs.append('        }\n')
                gv_funcs.append('    }\n')
            gv_funcs.append("    return str;\n}\n")
            if s.lower().strip("_") in array_func_list:
                ptr_array = False
                if s.lower().strip("_") in ['xgl_buffer_view_attach_info', 'xgl_image_view_attach_info']:
                    ptr_array = True
                    gv_funcs.append('char* %s_array(uint32_t count, const %s* const* pStruct, const char* myNodeName)\n{\n    char* str;\n    char tmpStr[1024];\n' % (self._get_gv_func_name(s), typedef_fwd_dict[s]))
                else:
                    gv_funcs.append('char* %s_array(uint32_t count, const %s* pStruct, const char* myNodeName)\n{\n    char* str;\n    char tmpStr[1024];\n' % (self._get_gv_func_name(s), typedef_fwd_dict[s]))
                gv_funcs.append('    str = (char*)malloc(sizeof(char)*1024*count);\n')
                gv_funcs.append('    sprintf(str, "\\"%s\\" [\\nlabel = <<TABLE BORDER=\\"0\\" CELLBORDER=\\"1\\" CELLSPACING=\\"0\\"><TR><TD COLSPAN=\\"3\\">%s (%p)</TD></TR>", myNodeName, myNodeName, pStruct);\n')
                gv_funcs.append('    for (uint32_t i=0; i < count; i++) {\n')
                gv_funcs.append('        sprintf(tmpStr, "');
                p_args = ""
                p_out = ""
                for m in sorted(self.struct_dict[s]):
                    plabel = ""
                    (p_out1, p_args1) = self._get_struct_gv_print_formatted(self.struct_dict[s][m], port_label=plabel)
                    if 0 == m: # Add array index notation at end of first row
                        p_out1 = '%s<TD ROWSPAN=\\"%i\\" PORT=\\"slot%%u\\">%%u</TD></TR>' % (p_out1[:-5], len(self.struct_dict[s]))
                        p_args1 += ', i, i'
                    p_out += p_out1
                    p_args += p_args1
                p_out += '"'
                p_args += ");\n"
                if ptr_array:
                    p_args = p_args.replace('->', '[i]->')
                else:
                    p_args = p_args.replace('->', '[i].')
                gv_funcs.append(p_out);
                gv_funcs.append(p_args);
                gv_funcs.append('        strncat(str, tmpStr, strlen(tmpStr));\n')
                gv_funcs.append('    }\n')
                gv_funcs.append('    strncat(str, "</TABLE>>\\n];\\n\\n", 20);\n')
                gv_funcs.append('    return str;\n}\n')
        # Add function to dynamically print out unknown struct
        gv_funcs.append("char* dynamic_gv_display(const void* pStruct, const char* nodeName)\n{\n")
        gv_funcs.append("    // Cast to APP_INFO ptr initially just to pull sType off struct\n")
        gv_funcs.append("    XGL_STRUCTURE_TYPE sType = ((XGL_APPLICATION_INFO*)pStruct)->sType;\n")
        gv_funcs.append("    switch (sType)\n    {\n")
        for e in enum_type_dict:
            if "_STRUCTURE_TYPE" in e:
                for v in sorted(enum_type_dict[e]):
                    struct_name = v.replace("_STRUCTURE_TYPE", "")
                    print_func_name = self._get_gv_func_name(struct_name)
                    # TODO : Hand-coded fixes for some exceptions
                    #if 'XGL_PIPELINE_CB_STATE_CREATE_INFO' in struct_name:
                    #    struct_name = 'XGL_PIPELINE_CB_STATE'
                    if 'XGL_SEMAPHORE_CREATE_INFO' in struct_name:
                        struct_name = 'XGL_QUEUE_SEMAPHORE_CREATE_INFO'
                        print_func_name = self._get_gv_func_name(struct_name)
                    elif 'XGL_SEMAPHORE_OPEN_INFO' in struct_name:
                        struct_name = 'XGL_QUEUE_SEMAPHORE_OPEN_INFO'
                        print_func_name = self._get_gv_func_name(struct_name)
                    gv_funcs.append('        case %s:\n' % (v))
                    gv_funcs.append('            return %s((%s*)pStruct, nodeName);\n' % (print_func_name, struct_name))
                    #gv_funcs.append('        }\n')
                    #gv_funcs.append('        break;\n')
                gv_funcs.append("        default:\n")
                gv_funcs.append("        return NULL;\n")
                gv_funcs.append("    }\n")
        gv_funcs.append("}")
        return "".join(gv_funcs)





#    def _generateHeader(self):
#        hdr = []
#        hdr.append('digraph g {\ngraph [\nrankdir = "LR"\n];')
#        hdr.append('node [\nfontsize = "16"\nshape = "plaintext"\n];')
#        hdr.append('edge [\n];\n')
#        return "\n".join(hdr)
#        
#    def _generateBody(self):
#        body = []
#        for s in sorted(self.struc_dict):
#            field_num = 1
#            body.append('"%s" [\nlabel = <<TABLE BORDER="0" CELLBORDER="1" CELLSPACING="0"> <TR><TD COLSPAN="2" PORT="f0">%s</TD></TR>' % (s, typedef_fwd_dict[s]))
#            for m in sorted(self.struc_dict[s]):
#                body.append('<TR><TD PORT="f%i">%s</TD><TD PORT="f%i">%s</TD></TR>' % (field_num, self.struc_dict[s][m]['full_type'], field_num+1, self.struc_dict[s][m]['name']))
#                field_num += 2
#            body.append('</TABLE>>\n];\n')
#        return "".join(body)

def main(argv=None):
    opts = handle_args()
    # Parse input file and fill out global dicts
    hfp = HeaderFileParser(opts.input_file)
    hfp.parse()
    # TODO : Don't want these to be global, see note at top about wrapper classes
    global enum_val_dict
    global enum_type_dict
    global struct_dict
    global typedef_fwd_dict
    global typedef_rev_dict
    global types_dict
    enum_val_dict = hfp.get_enum_val_dict()
    enum_type_dict = hfp.get_enum_type_dict()
    struct_dict = hfp.get_struct_dict()
    # TODO : Would like to validate struct data here to verify that all of the bools for struct members are correct at this point
    typedef_fwd_dict = hfp.get_typedef_fwd_dict()
    typedef_rev_dict = hfp.get_typedef_rev_dict()
    types_dict = hfp.get_types_dict()
    #print(enum_val_dict)
    #print(typedef_dict)
    #print(struct_dict)
    if (opts.abs_out_dir is not None):
        enum_sh_filename = os.path.join(opts.abs_out_dir, os.path.basename(opts.input_file).strip(".h")+"_enum_string_helper.h")
    else:
        enum_sh_filename = os.path.join(os.getcwd(), opts.rel_out_dir, os.path.basename(opts.input_file).strip(".h")+"_enum_string_helper.h")
    enum_sh_filename = os.path.abspath(enum_sh_filename)
    if not os.path.exists(os.path.dirname(enum_sh_filename)):
        print("Creating output dir %s" % os.path.dirname(enum_sh_filename))
        os.mkdir(os.path.dirname(enum_sh_filename))
    if opts.gen_enum_string_helper:
        print("Generating enum string helper to %s" % enum_sh_filename)
        enum_vh_filename = os.path.join(os.path.dirname(enum_sh_filename), os.path.basename(opts.input_file).strip(".h")+"_enum_validate_helper.h")
        print("Generating enum validate helper to %s" % enum_vh_filename)
        eg = EnumCodeGen(enum_type_dict, enum_val_dict, typedef_fwd_dict, os.path.basename(opts.input_file), enum_sh_filename, enum_vh_filename)
        eg.generateStringHelper()
        eg.generateEnumValidate()
    #for struct in struct_dict:
    #print(struct)
    if opts.gen_struct_wrappers:
        sw = StructWrapperGen(struct_dict, os.path.basename(opts.input_file).strip(".h"), os.path.dirname(enum_sh_filename))
        #print(sw.get_class_name(struct))
        sw.set_include_headers([os.path.basename(opts.input_file),os.path.basename(enum_sh_filename),"stdint.h","stdio.h","stdlib.h"])
        print("Generating struct wrapper header to %s" % sw.header_filename)
        sw.generateHeader()
        print("Generating struct wrapper class to %s" % sw.class_filename)
        sw.generateBody()
        sw.generateStringHelper()
        sw.generateValidateHelper()
        # Generate a 2nd helper file that excludes addrs
        sw.set_no_addr(True)
        sw.generateStringHelper()
        sw.set_no_addr(False)
        sw.set_include_headers([os.path.basename(opts.input_file),os.path.basename(enum_sh_filename),"stdint.h","stdio.h","stdlib.h","iostream","sstream","string"])
        sw.set_no_addr(True)
        sw.generateStringHelperCpp()
        sw.set_no_addr(False)
        sw.generateStringHelperCpp()
        sw.set_include_headers(["stdio.h", "stdlib.h", "xgl.h"])
        sw.generateSizeHelper()
        sw.generateSizeHelperC()
    if opts.gen_cmake:
        cmg = CMakeGen(sw, os.path.dirname(enum_sh_filename))
        cmg.generate()
    if opts.gen_graphviz:
        gv = GraphVizGen(struct_dict, os.path.basename(opts.input_file).strip(".h"), os.path.dirname(enum_sh_filename))
        gv.set_include_headers([os.path.basename(opts.input_file),os.path.basename(enum_sh_filename),"stdint.h","stdio.h","stdlib.h"])
        gv.generate()
    print("DONE!")
    #print(typedef_rev_dict)
    #print(types_dict)
    #recreate_structs()

if __name__ == "__main__":
    sys.exit(main())<|MERGE_RESOLUTION|>--- conflicted
+++ resolved
@@ -1014,14 +1014,6 @@
 
     def _generateSizeHelperFunctions(self):
         sh_funcs = []
-<<<<<<< HEAD
-        # We do two passes, first pass just generates prototypes for all the functsions
-        for s in sorted(self.struct_dict):
-            sh_funcs.append('size_t %s(const %s* pStruct);' % (self._get_size_helper_func_name(s), typedef_fwd_dict[s]))
-        sh_funcs.append('\n')
-        for s in sorted(self.struct_dict):
-            skip_list = [] # Used when struct elements need to be skipped b/c size already accounted for 
-=======
         # just generates prototypes for all the functions
         for s in sorted(self.struct_dict):
             sh_funcs.append('size_t %s(const %s* pStruct);' % (self._get_size_helper_func_name(s), typedef_fwd_dict[s]))
@@ -1033,7 +1025,6 @@
         # generate function definitions
         for s in sorted(self.struct_dict):
             skip_list = [] # Used when struct elements need to be skipped b/c size already accounted for
->>>>>>> 0845c8d7
             sh_funcs.append('size_t %s(const %s* pStruct)\n{' % (self._get_size_helper_func_name(s), typedef_fwd_dict[s]))
             indent = '    '
             sh_funcs.append('%ssize_t structSize = 0;' % (indent))
